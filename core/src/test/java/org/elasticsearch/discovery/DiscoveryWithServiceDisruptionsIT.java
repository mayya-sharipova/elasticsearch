/*
 * Licensed to Elasticsearch under one or more contributor
 * license agreements. See the NOTICE file distributed with
 * this work for additional information regarding copyright
 * ownership. Elasticsearch licenses this file to you under
 * the Apache License, Version 2.0 (the "License"); you may
 * not use this file except in compliance with the License.
 * You may obtain a copy of the License at
 *
 *    http://www.apache.org/licenses/LICENSE-2.0
 *
 * Unless required by applicable law or agreed to in writing,
 * software distributed under the License is distributed on an
 * "AS IS" BASIS, WITHOUT WARRANTIES OR CONDITIONS OF ANY
 * KIND, either express or implied.  See the License for the
 * specific language governing permissions and limitations
 * under the License.
 */

package org.elasticsearch.discovery;

import org.apache.lucene.index.CorruptIndexException;
import org.elasticsearch.ElasticsearchException;
import org.elasticsearch.action.get.GetResponse;
import org.elasticsearch.action.index.IndexRequestBuilder;
import org.elasticsearch.action.index.IndexResponse;
import org.elasticsearch.client.Client;
import org.elasticsearch.cluster.ClusterChangedEvent;
import org.elasticsearch.cluster.ClusterState;
import org.elasticsearch.cluster.ClusterStateListener;
import org.elasticsearch.cluster.ClusterStateUpdateTask;
import org.elasticsearch.cluster.action.shard.ShardStateAction;
import org.elasticsearch.cluster.block.ClusterBlock;
import org.elasticsearch.cluster.block.ClusterBlockLevel;
import org.elasticsearch.cluster.metadata.IndexMetaData;
import org.elasticsearch.cluster.node.DiscoveryNode;
import org.elasticsearch.cluster.node.DiscoveryNodes;
import org.elasticsearch.cluster.routing.Murmur3HashFunction;
import org.elasticsearch.cluster.routing.ShardRouting;
import org.elasticsearch.cluster.routing.ShardRoutingState;
import org.elasticsearch.cluster.routing.allocation.command.MoveAllocationCommand;
import org.elasticsearch.cluster.service.ClusterService;
import org.elasticsearch.common.Nullable;
import org.elasticsearch.common.Priority;
import org.elasticsearch.common.Strings;
import org.elasticsearch.common.collect.Tuple;
import org.elasticsearch.common.settings.Settings;
import org.elasticsearch.common.unit.TimeValue;
import org.elasticsearch.discovery.zen.ZenDiscovery;
import org.elasticsearch.discovery.zen.elect.ElectMasterService;
import org.elasticsearch.discovery.zen.fd.FaultDetection;
import org.elasticsearch.discovery.zen.membership.MembershipAction;
import org.elasticsearch.discovery.zen.ping.ZenPing;
import org.elasticsearch.discovery.zen.ping.ZenPingService;
import org.elasticsearch.discovery.zen.ping.unicast.UnicastZenPing;
import org.elasticsearch.discovery.zen.publish.PublishClusterStateAction;
import org.elasticsearch.indices.store.IndicesStoreIntegrationIT;
import org.elasticsearch.plugins.Plugin;
import org.elasticsearch.test.ESIntegTestCase;
import org.elasticsearch.test.ESIntegTestCase.ClusterScope;
import org.elasticsearch.test.ESIntegTestCase.Scope;
import org.elasticsearch.test.InternalTestCluster;
import org.elasticsearch.test.discovery.ClusterDiscoveryConfiguration;
import org.elasticsearch.test.disruption.BlockClusterStateProcessing;
import org.elasticsearch.test.disruption.IntermittentLongGCDisruption;
import org.elasticsearch.test.disruption.LongGCDisruption;
import org.elasticsearch.test.disruption.NetworkDelaysPartition;
import org.elasticsearch.test.disruption.NetworkDisconnectPartition;
import org.elasticsearch.test.disruption.NetworkPartition;
import org.elasticsearch.test.disruption.NetworkUnresponsivePartition;
import org.elasticsearch.test.disruption.ServiceDisruptionScheme;
import org.elasticsearch.test.disruption.SingleNodeDisruption;
import org.elasticsearch.test.disruption.SlowClusterStateProcessing;
import org.elasticsearch.test.junit.annotations.TestLogging;
import org.elasticsearch.test.transport.MockTransportService;
import org.elasticsearch.transport.TransportException;
import org.elasticsearch.transport.TransportRequest;
import org.elasticsearch.transport.TransportRequestOptions;
import org.elasticsearch.transport.TransportService;
import org.junit.Before;

import java.io.IOException;
import java.util.ArrayList;
import java.util.Arrays;
import java.util.Collection;
import java.util.Collections;
import java.util.HashMap;
import java.util.HashSet;
import java.util.List;
import java.util.Map;
import java.util.Objects;
import java.util.Set;
import java.util.concurrent.ConcurrentHashMap;
import java.util.concurrent.CountDownLatch;
import java.util.concurrent.ExecutionException;
import java.util.concurrent.Semaphore;
import java.util.concurrent.TimeUnit;
import java.util.concurrent.atomic.AtomicBoolean;
import java.util.concurrent.atomic.AtomicInteger;
import java.util.concurrent.atomic.AtomicReference;
import java.util.stream.Collectors;

import static org.elasticsearch.common.xcontent.XContentFactory.jsonBuilder;
import static org.elasticsearch.test.hamcrest.ElasticsearchAssertions.assertAcked;
import static org.hamcrest.Matchers.equalTo;
import static org.hamcrest.Matchers.is;
import static org.hamcrest.Matchers.not;
import static org.hamcrest.Matchers.nullValue;

@ClusterScope(scope = Scope.TEST, numDataNodes = 0, transportClientRatio = 0)
@ESIntegTestCase.SuppressLocalMode
@TestLogging("_root:DEBUG,cluster.service:TRACE")
public class DiscoveryWithServiceDisruptionsIT extends ESIntegTestCase {

    private static final TimeValue DISRUPTION_HEALING_OVERHEAD = TimeValue.timeValueSeconds(40); // we use 30s as timeout in many places.

    private ClusterDiscoveryConfiguration discoveryConfig;


    @Override
    protected Settings nodeSettings(int nodeOrdinal) {
        return discoveryConfig.nodeSettings(nodeOrdinal);
    }

    @Before
    public void clearConfig() {
        discoveryConfig = null;
    }

    @Override
    protected int numberOfShards() {
        return 3;
    }

    @Override
    protected int numberOfReplicas() {
        return 1;
    }

    @Override
    protected void beforeIndexDeletion() {
        // some test may leave operations in flight
        // this is because the disruption schemes swallow requests by design
        // as such, these operations will never be marked as finished
    }

    private List<String> startCluster(int numberOfNodes) throws ExecutionException, InterruptedException {
        return startCluster(numberOfNodes, -1);
    }

    private List<String> startCluster(int numberOfNodes, int minimumMasterNode) throws ExecutionException, InterruptedException {
        return startCluster(numberOfNodes, minimumMasterNode, null);
    }

    private List<String> startCluster(int numberOfNodes, int minimumMasterNode, @Nullable int[] unicastHostsOrdinals) throws
            ExecutionException, InterruptedException {
        configureUnicastCluster(numberOfNodes, unicastHostsOrdinals, minimumMasterNode);
        List<String> nodes = internalCluster().startNodesAsync(numberOfNodes).get();
        ensureStableCluster(numberOfNodes);

        // TODO: this is a temporary solution so that nodes will not base their reaction to a partition based on previous successful results
        for (ZenPingService pingService : internalCluster().getInstances(ZenPingService.class)) {
            for (ZenPing zenPing : pingService.zenPings()) {
                if (zenPing instanceof UnicastZenPing) {
                    ((UnicastZenPing) zenPing).clearTemporalResponses();
                }
            }
        }
        return nodes;
    }

    final static Settings DEFAULT_SETTINGS = Settings.builder()
            .put(FaultDetection.PING_TIMEOUT_SETTING.getKey(), "1s") // for hitting simulated network failures quickly
            .put(FaultDetection.PING_RETRIES_SETTING.getKey(), "1") // for hitting simulated network failures quickly
            .put("discovery.zen.join_timeout", "10s")  // still long to induce failures but to long so test won't time out
            .put(DiscoverySettings.PUBLISH_TIMEOUT_SETTING.getKey(), "1s") // <-- for hitting simulated network failures quickly
            .put("http.enabled", false) // just to make test quicker
            .build();

    @Override
    protected Collection<Class<? extends Plugin>> nodePlugins() {
        return pluginList(MockTransportService.TestPlugin.class);
    }

    private void configureUnicastCluster(
        int numberOfNodes,
        @Nullable int[] unicastHostsOrdinals,
        int minimumMasterNode
    ) throws ExecutionException, InterruptedException {
        configureUnicastCluster(DEFAULT_SETTINGS, numberOfNodes, unicastHostsOrdinals, minimumMasterNode);
    }

    private void configureUnicastCluster(
        Settings settings,
        int numberOfNodes,
        @Nullable int[] unicastHostsOrdinals,
        int minimumMasterNode
    ) throws ExecutionException, InterruptedException {
        if (minimumMasterNode < 0) {
            minimumMasterNode = numberOfNodes / 2 + 1;
        }
        logger.info("---> configured unicast");
        // TODO: Rarely use default settings form some of these
        Settings nodeSettings = Settings.builder()
                .put(settings)
                .put(ElectMasterService.DISCOVERY_ZEN_MINIMUM_MASTER_NODES_SETTING.getKey(), minimumMasterNode)
                .build();

        if (discoveryConfig == null) {
            if (unicastHostsOrdinals == null) {
                discoveryConfig = new ClusterDiscoveryConfiguration.UnicastZen(numberOfNodes, nodeSettings);
            } else {
                discoveryConfig = new ClusterDiscoveryConfiguration.UnicastZen(numberOfNodes, nodeSettings, unicastHostsOrdinals);
            }
        }
    }

    /**
     * Test that no split brain occurs under partial network partition. See https://github.com/elastic/elasticsearch/issues/2488
     */
    public void testFailWithMinimumMasterNodesConfigured() throws Exception {
        List<String> nodes = startCluster(3);

        // Figure out what is the elected master node
        final String masterNode = internalCluster().getMasterName();
        logger.info("---> legit elected master node={}", masterNode);

        // Pick a node that isn't the elected master.
        Set<String> nonMasters = new HashSet<>(nodes);
        nonMasters.remove(masterNode);
        final String unluckyNode = randomFrom(nonMasters.toArray(Strings.EMPTY_ARRAY));


        // Simulate a network issue between the unlucky node and elected master node in both directions.

        NetworkDisconnectPartition networkDisconnect = new NetworkDisconnectPartition(masterNode, unluckyNode, random());
        setDisruptionScheme(networkDisconnect);
        networkDisconnect.startDisrupting();

        // Wait until elected master has removed that the unlucky node...
        ensureStableCluster(2, masterNode);

        // The unlucky node must report *no* master node, since it can't connect to master and in fact it should
        // continuously ping until network failures have been resolved. However
        // It may a take a bit before the node detects it has been cut off from the elected master
        assertNoMaster(unluckyNode);

        networkDisconnect.stopDisrupting();

        // Wait until the master node sees all 3 nodes again.
        ensureStableCluster(3);

        // The elected master shouldn't have changed, since the unlucky node never could have elected himself as
        // master since m_m_n of 2 could never be satisfied.
        assertMaster(masterNode, nodes);
    }


    /**
     * Verify that nodes fault detection works after master (re) election
     */
    public void testNodesFDAfterMasterReelection() throws Exception {
        startCluster(4);

        logger.info("--> stopping current master");
        internalCluster().stopCurrentMasterNode();

        ensureStableCluster(3);

        logger.info("--> reducing min master nodes to 2");
        assertAcked(client().admin().cluster().prepareUpdateSettings()
                .setTransientSettings(Settings.builder().put(ElectMasterService.DISCOVERY_ZEN_MINIMUM_MASTER_NODES_SETTING.getKey(), 2))
                .get());

        String master = internalCluster().getMasterName();
        String nonMaster = null;
        for (String node : internalCluster().getNodeNames()) {
            if (!node.equals(master)) {
                nonMaster = node;
            }
        }

        logger.info("--> isolating [{}]", nonMaster);
        addRandomIsolation(nonMaster).startDisrupting();

        logger.info("--> waiting for master to remove it");
        ensureStableCluster(2, master);
    }

    /**
     * Verify that the proper block is applied when nodes loose their master
     */
    public void testVerifyApiBlocksDuringPartition() throws Exception {
        startCluster(3);

        // Makes sure that the get request can be executed on each node locally:
        assertAcked(prepareCreate("test").setSettings(Settings.builder()
                .put(IndexMetaData.SETTING_NUMBER_OF_SHARDS, 1)
                .put(IndexMetaData.SETTING_NUMBER_OF_REPLICAS, 2)
        ));

        // Everything is stable now, it is now time to simulate evil...
        // but first make sure we have no initializing shards and all is green
        // (waiting for green here, because indexing / search in a yellow index is fine as long as no other nodes go down)
        ensureGreen("test");

        NetworkPartition networkPartition = addRandomPartition();

        assertEquals(1, networkPartition.getMinoritySide().size());
        final String isolatedNode = networkPartition.getMinoritySide().iterator().next();
        assertEquals(2, networkPartition.getMajoritySide().size());
        final String nonIsolatedNode = networkPartition.getMajoritySide().iterator().next();

        // Simulate a network issue between the unlucky node and the rest of the cluster.
        networkPartition.startDisrupting();


        // The unlucky node must report *no* master node, since it can't connect to master and in fact it should
        // continuously ping until network failures have been resolved. However
        // It may a take a bit before the node detects it has been cut off from the elected master
        logger.info("waiting for isolated node [{}] to have no master", isolatedNode);
        assertNoMaster(isolatedNode, DiscoverySettings.NO_MASTER_BLOCK_WRITES, TimeValue.timeValueSeconds(10));


        logger.info("wait until elected master has been removed and a new 2 node cluster was from (via [{}])", isolatedNode);
        ensureStableCluster(2, nonIsolatedNode);

        for (String node : networkPartition.getMajoritySide()) {
            ClusterState nodeState = getNodeClusterState(node);
            boolean success = true;
            if (nodeState.nodes().getMasterNode() == null) {
                success = false;
            }
            if (!nodeState.blocks().global().isEmpty()) {
                success = false;
            }
            if (!success) {
                fail("node [" + node + "] has no master or has blocks, despite of being on the right side of the partition. State dump:\n"
                        + nodeState.prettyPrint());
            }
        }


        networkPartition.stopDisrupting();

        // Wait until the master node sees al 3 nodes again.
        ensureStableCluster(3, new TimeValue(DISRUPTION_HEALING_OVERHEAD.millis() + networkPartition.expectedTimeToHeal().millis()));

        logger.info("Verify no master block with {} set to {}", DiscoverySettings.NO_MASTER_BLOCK_SETTING.getKey(), "all");
        client().admin().cluster().prepareUpdateSettings()
                .setTransientSettings(Settings.builder().put(DiscoverySettings.NO_MASTER_BLOCK_SETTING.getKey(), "all"))
                .get();

        networkPartition.startDisrupting();


        // The unlucky node must report *no* master node, since it can't connect to master and in fact it should
        // continuously ping until network failures have been resolved. However
        // It may a take a bit before the node detects it has been cut off from the elected master
        logger.info("waiting for isolated node [{}] to have no master", isolatedNode);
        assertNoMaster(isolatedNode, DiscoverySettings.NO_MASTER_BLOCK_ALL, TimeValue.timeValueSeconds(10));

        // make sure we have stable cluster & cross partition recoveries are canceled by the removal of the missing node
        // the unresponsive partition causes recoveries to only time out after 15m (default) and these will cause
        // the test to fail due to unfreed resources
        ensureStableCluster(2, nonIsolatedNode);

    }

    /**
     * This test isolates the master from rest of the cluster, waits for a new master to be elected, restores the partition
     * and verifies that all node agree on the new cluster state
     */
    public void testIsolateMasterAndVerifyClusterStateConsensus() throws Exception {
        final List<String> nodes = startCluster(3);

        assertAcked(prepareCreate("test")
                .setSettings(Settings.builder()
                        .put(IndexMetaData.SETTING_NUMBER_OF_SHARDS, 1 + randomInt(2))
                        .put(IndexMetaData.SETTING_NUMBER_OF_REPLICAS, randomInt(2))
                ));

        ensureGreen();
        String isolatedNode = internalCluster().getMasterName();
        NetworkPartition networkPartition = addRandomIsolation(isolatedNode);
        networkPartition.startDisrupting();

        String nonIsolatedNode = networkPartition.getMajoritySide().iterator().next();

        // make sure cluster reforms
        ensureStableCluster(2, nonIsolatedNode);

        // make sure isolated need picks up on things.
        assertNoMaster(isolatedNode, TimeValue.timeValueSeconds(40));

        // restore isolation
        networkPartition.stopDisrupting();

        for (String node : nodes) {
            ensureStableCluster(3, new TimeValue(DISRUPTION_HEALING_OVERHEAD.millis() + networkPartition.expectedTimeToHeal().millis()),
                    true, node);
        }

        logger.info("issue a reroute");
        // trigger a reroute now, instead of waiting for the background reroute of RerouteService
        assertAcked(client().admin().cluster().prepareReroute());
        // and wait for it to finish and for the cluster to stabilize
        ensureGreen("test");

        // verify all cluster states are the same
        ClusterState state = null;
        for (String node : nodes) {
            ClusterState nodeState = getNodeClusterState(node);
            if (state == null) {
                state = nodeState;
                continue;
            }
            // assert nodes are identical
            try {
                assertEquals("unequal versions", state.version(), nodeState.version());
                assertEquals("unequal node count", state.nodes().getSize(), nodeState.nodes().getSize());
                assertEquals("different masters ", state.nodes().getMasterNodeId(), nodeState.nodes().getMasterNodeId());
                assertEquals("different meta data version", state.metaData().version(), nodeState.metaData().version());
                if (!state.routingTable().prettyPrint().equals(nodeState.routingTable().prettyPrint())) {
                    fail("different routing");
                }
            } catch (AssertionError t) {
                fail("failed comparing cluster state: " + t.getMessage() + "\n" +
                        "--- cluster state of node [" + nodes.get(0) + "]: ---\n" + state.prettyPrint() +
                        "\n--- cluster state [" + node + "]: ---\n" + nodeState.prettyPrint());
            }

        }
    }

    /**
     * Test that we do not loose document whose indexing request was successful, under a randomly selected disruption scheme
     * We also collect &amp; report the type of indexing failures that occur.
     * <p>
     * This test is a superset of tests run in the Jepsen test suite, with the exception of versioned updates
     */
    @TestLogging("_root:DEBUG,action.index:TRACE,action.get:TRACE,discovery:TRACE,cluster.service:TRACE,"
            + "indices.recovery:TRACE,indices.cluster:TRACE")
    public void testAckedIndexing() throws Exception {

        final int seconds = !(TEST_NIGHTLY && rarely()) ? 1 : 5;
        final String timeout = seconds + "s";

        // TODO: add node count randomizaion
        final List<String> nodes = startCluster(3);

        assertAcked(prepareCreate("test")
                .setSettings(Settings.builder()
                        .put(IndexMetaData.SETTING_NUMBER_OF_SHARDS, 1 + randomInt(2))
                        .put(IndexMetaData.SETTING_NUMBER_OF_REPLICAS, randomInt(2))
                ));
        ensureGreen();

        ServiceDisruptionScheme disruptionScheme = addRandomDisruptionScheme();
        logger.info("disruption scheme [{}] added", disruptionScheme);

        final ConcurrentHashMap<String, String> ackedDocs = new ConcurrentHashMap<>(); // id -> node sent.

        final AtomicBoolean stop = new AtomicBoolean(false);
        List<Thread> indexers = new ArrayList<>(nodes.size());
        List<Semaphore> semaphores = new ArrayList<>(nodes.size());
        final AtomicInteger idGenerator = new AtomicInteger(0);
        final AtomicReference<CountDownLatch> countDownLatchRef = new AtomicReference<>();
        final List<Exception> exceptedExceptions = Collections.synchronizedList(new ArrayList<Exception>());

        logger.info("starting indexers");
        try {
            for (final String node : nodes) {
                final Semaphore semaphore = new Semaphore(0);
                semaphores.add(semaphore);
                final Client client = client(node);
                final String name = "indexer_" + indexers.size();
                final int numPrimaries = getNumShards("test").numPrimaries;
                Thread thread = new Thread(() -> {
                    while (!stop.get()) {
                        String id = null;
                        try {
                            if (!semaphore.tryAcquire(10, TimeUnit.SECONDS)) {
                                continue;
                            }
                            logger.info("[{}] Acquired semaphore and it has {} permits left", name, semaphore.availablePermits());
                            try {
<<<<<<< HEAD
                                id = Integer.toString(idGenerator.incrementAndGet());
                                int shard = MathUtils.mod(Murmur3HashFunction.hash(id), numPrimaries);
                                logger.trace("[{}] indexing id [{}] through node [{}] targeting shard [{}]", name, id, node, shard);
                                IndexResponse response =
                                    client.prepareIndex("test", "type", id).setSource("{}").setTimeout(timeout).get(timeout);
                                assertTrue("doc [" + id + "] should have been created", response.isCreated());
                                ackedDocs.put(id, node);
                                logger.trace("[{}] indexed id [{}] through node [{}]", name, id, node);
                            } catch (ElasticsearchException e) {
                                exceptedExceptions.add(e);
                                logger.trace("[{}] failed id [{}] through node [{}]", e, name, id, node);
                            } finally {
                                countDownLatchRef.get().countDown();
                                logger.trace("[{}] decreased counter : {}", name, countDownLatchRef.get().getCount());
=======
                                if (!semaphore.tryAcquire(10, TimeUnit.SECONDS)) {
                                    continue;
                                }
                                logger.info("[{}] Acquired semaphore and it has {} permits left", name, semaphore.availablePermits());
                                try {
                                    id = Integer.toString(idGenerator.incrementAndGet());
                                    int shard = Math.floorMod(Murmur3HashFunction.hash(id), numPrimaries);
                                    logger.trace("[{}] indexing id [{}] through node [{}] targeting shard [{}]", name, id, node, shard);
                                    IndexResponse response = client.prepareIndex("test", "type", id).setSource("{}").setTimeout("1s").get();
                                    assertThat(response.getVersion(), equalTo(1L));
                                    ackedDocs.put(id, node);
                                    logger.trace("[{}] indexed id [{}] through node [{}]", name, id, node);
                                } catch (ElasticsearchException e) {
                                    exceptedExceptions.add(e);
                                    logger.trace("[{}] failed id [{}] through node [{}]", e, name, id, node);
                                } finally {
                                    countDownLatchRef.get().countDown();
                                    logger.trace("[{}] decreased counter : {}", name, countDownLatchRef.get().getCount());
                                }
                            } catch (InterruptedException e) {
                                // fine - semaphore interrupt
                            } catch (Throwable t) {
                                logger.info("unexpected exception in background thread of [{}]", t, node);
>>>>>>> e8553572
                            }
                        } catch (InterruptedException e) {
                            // fine - semaphore interrupt
                        } catch (Throwable t) {
                            logger.info("unexpected exception in background thread of [{}]", t, node);
                        }
                    }
                });

                thread.setName(name);
                thread.start();
                indexers.add(thread);
            }

            int docsPerIndexer = randomInt(3);
            logger.info("indexing {} docs per indexer before partition", docsPerIndexer);
            countDownLatchRef.set(new CountDownLatch(docsPerIndexer * indexers.size()));
            for (Semaphore semaphore : semaphores) {
                semaphore.release(docsPerIndexer);
            }
            assertTrue(countDownLatchRef.get().await(1, TimeUnit.MINUTES));

            for (int iter = 1 + randomInt(2); iter > 0; iter--) {
                logger.info("starting disruptions & indexing (iteration [{}])", iter);
                disruptionScheme.startDisrupting();

                docsPerIndexer = 1 + randomInt(5);
                logger.info("indexing {} docs per indexer during partition", docsPerIndexer);
                countDownLatchRef.set(new CountDownLatch(docsPerIndexer * indexers.size()));
                Collections.shuffle(semaphores, random());
                for (Semaphore semaphore : semaphores) {
                    assertThat(semaphore.availablePermits(), equalTo(0));
                    semaphore.release(docsPerIndexer);
                }
                logger.info("waiting for indexing requests to complete");
                assertTrue(countDownLatchRef.get().await(docsPerIndexer * seconds * 1000 + 2000, TimeUnit.MILLISECONDS));

                logger.info("stopping disruption");
                disruptionScheme.stopDisrupting();
                for (String node : internalCluster().getNodeNames()) {
                    ensureStableCluster(3, TimeValue.timeValueMillis(disruptionScheme.expectedTimeToHeal().millis() +
                            DISRUPTION_HEALING_OVERHEAD.millis()), true, node);
                }
                ensureGreen("test");

                logger.info("validating successful docs");
                for (String node : nodes) {
                    try {
                        logger.debug("validating through node [{}]", node);
                        for (String id : ackedDocs.keySet()) {
                            assertTrue("doc [" + id + "] indexed via node [" + ackedDocs.get(id) + "] not found",
                                    client(node).prepareGet("test", "type", id).setPreference("_local").get().isExists());
                        }
                    } catch (AssertionError e) {
                        throw new AssertionError(e.getMessage() + " (checked via node [" + node + "]", e);
                    }
                }

                logger.info("done validating (iteration [{}])", iter);
            }
        } finally {
            if (exceptedExceptions.size() > 0) {
                StringBuilder sb = new StringBuilder();
                for (Exception e : exceptedExceptions) {
                    sb.append("\n").append(e.getMessage());
                }
                logger.debug("Indexing exceptions during disruption: {}", sb);
            }
            logger.info("shutting down indexers");
            stop.set(true);
            for (Thread indexer : indexers) {
                indexer.interrupt();
                indexer.join(60000);
            }
        }
    }

    /**
     * Test that cluster recovers from a long GC on master that causes other nodes to elect a new one
     */
    public void testMasterNodeGCs() throws Exception {
        List<String> nodes = startCluster(3, -1);

        String oldMasterNode = internalCluster().getMasterName();
        // a very long GC, but it's OK as we remove the disruption when it has had an effect
        SingleNodeDisruption masterNodeDisruption = new IntermittentLongGCDisruption(oldMasterNode, random(), 100, 200, 30000, 60000);
        internalCluster().setDisruptionScheme(masterNodeDisruption);
        masterNodeDisruption.startDisrupting();

        Set<String> oldNonMasterNodesSet = new HashSet<>(nodes);
        oldNonMasterNodesSet.remove(oldMasterNode);

        List<String> oldNonMasterNodes = new ArrayList<>(oldNonMasterNodesSet);

        logger.info("waiting for nodes to de-elect master [{}]", oldMasterNode);
        for (String node : oldNonMasterNodesSet) {
            assertDifferentMaster(node, oldMasterNode);
        }

        logger.info("waiting for nodes to elect a new master");
        ensureStableCluster(2, oldNonMasterNodes.get(0));

        logger.info("waiting for any pinging to stop");
        assertDiscoveryCompleted(oldNonMasterNodes);

        // restore GC
        masterNodeDisruption.stopDisrupting();
        ensureStableCluster(3, new TimeValue(DISRUPTION_HEALING_OVERHEAD.millis() + masterNodeDisruption.expectedTimeToHeal().millis()), false, oldNonMasterNodes.get(0));

        // make sure all nodes agree on master
        String newMaster = internalCluster().getMasterName();
        assertThat(newMaster, not(equalTo(oldMasterNode)));
        assertMaster(newMaster, nodes);
    }

    /**
     * Tests that emulates a frozen elected master node that unfreezes and pushes his cluster state to other nodes
     * that already are following another elected master node. These nodes should reject this cluster state and prevent
     * them from following the stale master.
     */
    public void testStaleMasterNotHijackingMajority() throws Exception {
        // 3 node cluster with unicast discovery and minimum_master_nodes set to 2:
        final List<String> nodes = startCluster(3, 2);

        // Save the current master node as old master node, because that node will get frozen
        final String oldMasterNode = internalCluster().getMasterName();
        for (String node : nodes) {
            ensureStableCluster(3, node);
        }
        assertMaster(oldMasterNode, nodes);

        // Simulating a painful gc by suspending all threads for a long time on the current elected master node.
        SingleNodeDisruption masterNodeDisruption = new LongGCDisruption(random(), oldMasterNode);

        // Save the majority side
        final List<String> majoritySide = new ArrayList<>(nodes);
        majoritySide.remove(oldMasterNode);

        // Keeps track of the previous and current master when a master node transition took place on each node on the majority side:
        final Map<String, List<Tuple<String, String>>> masters = Collections.synchronizedMap(new HashMap<String, List<Tuple<String,
                String>>>());
        for (final String node : majoritySide) {
            masters.put(node, new ArrayList<Tuple<String, String>>());
            internalCluster().getInstance(ClusterService.class, node).add(new ClusterStateListener() {
                @Override
                public void clusterChanged(ClusterChangedEvent event) {
                    DiscoveryNode previousMaster = event.previousState().nodes().getMasterNode();
                    DiscoveryNode currentMaster = event.state().nodes().getMasterNode();
                    if (!Objects.equals(previousMaster, currentMaster)) {
<<<<<<< HEAD
                        logger.info("node {} received new cluster state: {} \n and had previous cluster state: {}", node, event.state(),
                                event.previousState());
                        String previousMasterNodeName = previousMaster != null ? previousMaster.name() : null;
                        String currentMasterNodeName = currentMaster != null ? currentMaster.name() : null;
=======
                        logger.info("node {} received new cluster state: {} \n and had previous cluster state: {}", node, event.state(), event.previousState());
                        String previousMasterNodeName = previousMaster != null ? previousMaster.getName() : null;
                        String currentMasterNodeName = currentMaster != null ? currentMaster.getName() : null;
>>>>>>> e8553572
                        masters.get(node).add(new Tuple<>(previousMasterNodeName, currentMasterNodeName));
                    }
                }
            });
        }

        final CountDownLatch oldMasterNodeSteppedDown = new CountDownLatch(1);
        internalCluster().getInstance(ClusterService.class, oldMasterNode).add(new ClusterStateListener() {
            @Override
            public void clusterChanged(ClusterChangedEvent event) {
                if (event.state().nodes().getMasterNodeId() == null) {
                    oldMasterNodeSteppedDown.countDown();
                }
            }
        });

        internalCluster().setDisruptionScheme(masterNodeDisruption);
        logger.info("freezing node [{}]", oldMasterNode);
        masterNodeDisruption.startDisrupting();

        // Wait for the majority side to get stable
        assertDifferentMaster(majoritySide.get(0), oldMasterNode);
        assertDifferentMaster(majoritySide.get(1), oldMasterNode);
        assertDiscoveryCompleted(majoritySide);

        // The old master node is frozen, but here we submit a cluster state update task that doesn't get executed,
        // but will be queued and once the old master node un-freezes it gets executed.
        // The old master node will send this update + the cluster state where he is flagged as master to the other
        // nodes that follow the new master. These nodes should ignore this update.
        internalCluster().getInstance(ClusterService.class, oldMasterNode).submitStateUpdateTask("sneaky-update", new
                ClusterStateUpdateTask(Priority.IMMEDIATE) {
            @Override
            public ClusterState execute(ClusterState currentState) throws Exception {
                return ClusterState.builder(currentState).build();
            }

            @Override
            public void onFailure(String source, Throwable t) {
                logger.warn("failure [{}]", t, source);
            }
        });

        // Save the new elected master node
        final String newMasterNode = internalCluster().getMasterName(majoritySide.get(0));
        logger.info("new detected master node [{}]", newMasterNode);

        // Stop disruption
        logger.info("Unfreeze node [{}]", oldMasterNode);
        masterNodeDisruption.stopDisrupting();

        oldMasterNodeSteppedDown.await(30, TimeUnit.SECONDS);
        // Make sure that the end state is consistent on all nodes:
        assertDiscoveryCompleted(nodes);
        // Use assertBusy(...) because the unfrozen node may take a while to actually join the cluster.
        // The assertDiscoveryCompleted(...) can't know if all nodes have the old master node in all of the local cluster states
        assertBusy(new Runnable() {
            @Override
            public void run() {
                assertMaster(newMasterNode, nodes);
            }
        });


        assertThat(masters.size(), equalTo(2));
        for (Map.Entry<String, List<Tuple<String, String>>> entry : masters.entrySet()) {
            String nodeName = entry.getKey();
            List<Tuple<String, String>> recordedMasterTransition = entry.getValue();
            assertThat("[" + nodeName + "] Each node should only record two master node transitions", recordedMasterTransition.size(),
                    equalTo(2));
            assertThat("[" + nodeName + "] First transition's previous master should be [null]", recordedMasterTransition.get(0).v1(),
                    equalTo(oldMasterNode));
            assertThat("[" + nodeName + "] First transition's current master should be [" + newMasterNode + "]", recordedMasterTransition
                    .get(0).v2(), nullValue());
            assertThat("[" + nodeName + "] Second transition's previous master should be [null]", recordedMasterTransition.get(1).v1(),
                    nullValue());
            assertThat("[" + nodeName + "] Second transition's current master should be [" + newMasterNode + "]",
                    recordedMasterTransition.get(1).v2(), equalTo(newMasterNode));
        }
    }

    /**
     * Test that a document which is indexed on the majority side of a partition, is available from the minority side,
     * once the partition is healed
     */
    public void testRejoinDocumentExistsInAllShardCopies() throws Exception {
        List<String> nodes = startCluster(3);

        assertAcked(prepareCreate("test")
                .setSettings(Settings.builder()
                        .put(IndexMetaData.SETTING_NUMBER_OF_SHARDS, 1)
                        .put(IndexMetaData.SETTING_NUMBER_OF_REPLICAS, 2)
                )
                .get());
        ensureGreen("test");

        nodes = new ArrayList<>(nodes);
        Collections.shuffle(nodes, random());
        String isolatedNode = nodes.get(0);
        String notIsolatedNode = nodes.get(1);

        ServiceDisruptionScheme scheme = addRandomIsolation(isolatedNode);
        scheme.startDisrupting();
        ensureStableCluster(2, notIsolatedNode);
        assertFalse(client(notIsolatedNode).admin().cluster().prepareHealth("test").setWaitForYellowStatus().get().isTimedOut());


        IndexResponse indexResponse = internalCluster().client(notIsolatedNode).prepareIndex("test", "type").setSource("field", "value")
                .get();
        assertThat(indexResponse.getVersion(), equalTo(1L));

        logger.info("Verifying if document exists via node[{}]", notIsolatedNode);
        GetResponse getResponse = internalCluster().client(notIsolatedNode).prepareGet("test", "type", indexResponse.getId())
                .setPreference("_local")
                .get();
        assertThat(getResponse.isExists(), is(true));
        assertThat(getResponse.getVersion(), equalTo(1L));
        assertThat(getResponse.getId(), equalTo(indexResponse.getId()));

        scheme.stopDisrupting();

        ensureStableCluster(3);
        ensureGreen("test");

        for (String node : nodes) {
            logger.info("Verifying if document exists after isolating node[{}] via node[{}]", isolatedNode, node);
            getResponse = internalCluster().client(node).prepareGet("test", "type", indexResponse.getId())
                    .setPreference("_local")
                    .get();
            assertThat(getResponse.isExists(), is(true));
            assertThat(getResponse.getVersion(), equalTo(1L));
            assertThat(getResponse.getId(), equalTo(indexResponse.getId()));
        }
    }

    /**
     * A 4 node cluster with m_m_n set to 3 and each node has one unicast endpoint. One node partitions from the master node.
     * The temporal unicast responses is empty. When partition is solved the one ping response contains a master node.
     * The rejoining node should take this master node and connect.
     */
    public void testUnicastSinglePingResponseContainsMaster() throws Exception {
        List<String> nodes = startCluster(4, -1, new int[]{0});
        // Figure out what is the elected master node
        final String masterNode = internalCluster().getMasterName();
        logger.info("---> legit elected master node={}", masterNode);
        List<String> otherNodes = new ArrayList<>(nodes);
        otherNodes.remove(masterNode);
        otherNodes.remove(nodes.get(0)); // <-- Don't isolate the node that is in the unicast endpoint for all the other nodes.
        final String isolatedNode = otherNodes.get(0);

        // Forcefully clean temporal response lists on all nodes. Otherwise the node in the unicast host list
        // includes all the other nodes that have pinged it and the issue doesn't manifest
        for (ZenPingService pingService : internalCluster().getInstances(ZenPingService.class)) {
            for (ZenPing zenPing : pingService.zenPings()) {
                ((UnicastZenPing) zenPing).clearTemporalResponses();
            }
        }

        // Simulate a network issue between the unlucky node and elected master node in both directions.
        NetworkDisconnectPartition networkDisconnect = new NetworkDisconnectPartition(masterNode, isolatedNode, random());
        setDisruptionScheme(networkDisconnect);
        networkDisconnect.startDisrupting();
        // Wait until elected master has removed that the unlucky node...
        ensureStableCluster(3, masterNode);

        // The isolate master node must report no master, so it starts with pinging
        assertNoMaster(isolatedNode);
        networkDisconnect.stopDisrupting();
        // Wait until the master node sees all 4 nodes again.
        ensureStableCluster(4);
        // The elected master shouldn't have changed, since the isolated node never could have elected himself as
        // master since m_m_n of 3 could never be satisfied.
        assertMaster(masterNode, nodes);
    }

    public void testIsolatedUnicastNodes() throws Exception {
        List<String> nodes = startCluster(4, -1, new int[]{0});
        // Figure out what is the elected master node
        final String unicastTarget = nodes.get(0);

        Set<String> unicastTargetSide = new HashSet<>();
        unicastTargetSide.add(unicastTarget);

        Set<String> restOfClusterSide = new HashSet<>();
        restOfClusterSide.addAll(nodes);
        restOfClusterSide.remove(unicastTarget);

        // Forcefully clean temporal response lists on all nodes. Otherwise the node in the unicast host list
        // includes all the other nodes that have pinged it and the issue doesn't manifest
        for (ZenPingService pingService : internalCluster().getInstances(ZenPingService.class)) {
            for (ZenPing zenPing : pingService.zenPings()) {
                ((UnicastZenPing) zenPing).clearTemporalResponses();
            }
        }

        // Simulate a network issue between the unicast target node and the rest of the cluster
        NetworkDisconnectPartition networkDisconnect = new NetworkDisconnectPartition(unicastTargetSide, restOfClusterSide, random());
        setDisruptionScheme(networkDisconnect);
        networkDisconnect.startDisrupting();
        // Wait until elected master has removed that the unlucky node...
        ensureStableCluster(3, nodes.get(1));

        // The isolate master node must report no master, so it starts with pinging
        assertNoMaster(unicastTarget);
        networkDisconnect.stopDisrupting();
        // Wait until the master node sees all 3 nodes again.
        ensureStableCluster(4);
    }


    /**
     * Test cluster join with issues in cluster state publishing *
     */
    public void testClusterJoinDespiteOfPublishingIssues() throws Exception {
        List<String> nodes = startCluster(2, 1);

        String masterNode = internalCluster().getMasterName();
        String nonMasterNode;
        if (masterNode.equals(nodes.get(0))) {
            nonMasterNode = nodes.get(1);
        } else {
            nonMasterNode = nodes.get(0);
        }

        DiscoveryNodes discoveryNodes = internalCluster().getInstance(ClusterService.class, nonMasterNode).state().nodes();

<<<<<<< HEAD
        TransportService masterTranspotService = internalCluster().getInstance(TransportService.class, discoveryNodes.masterNode()
                .getName());
=======
        TransportService masterTranspotService = internalCluster().getInstance(TransportService.class, discoveryNodes.getMasterNode().getName());
>>>>>>> e8553572

        logger.info("blocking requests from non master [{}] to master [{}]", nonMasterNode, masterNode);
        MockTransportService nonMasterTransportService = (MockTransportService) internalCluster().getInstance(TransportService.class,
                nonMasterNode);
        nonMasterTransportService.addFailToSendNoConnectRule(masterTranspotService);

        assertNoMaster(nonMasterNode);

        logger.info("blocking cluster state publishing from master [{}] to non master [{}]", masterNode, nonMasterNode);
<<<<<<< HEAD
        MockTransportService masterTransportService =
            (MockTransportService) internalCluster().getInstance(TransportService.class, masterNode);
        TransportService localTransportService =
            internalCluster().getInstance(TransportService.class, discoveryNodes.localNode().getName());
=======
        MockTransportService masterTransportService = (MockTransportService) internalCluster().getInstance(TransportService.class, masterNode);
        TransportService localTransportService = internalCluster().getInstance(TransportService.class, discoveryNodes.getLocalNode().getName());
>>>>>>> e8553572
        if (randomBoolean()) {
            masterTransportService.addFailToSendNoConnectRule(localTransportService, PublishClusterStateAction.SEND_ACTION_NAME);
        } else {
            masterTransportService.addFailToSendNoConnectRule(localTransportService, PublishClusterStateAction.COMMIT_ACTION_NAME);
        }

        logger.info("allowing requests from non master [{}] to master [{}], waiting for two join request", nonMasterNode, masterNode);
        final CountDownLatch countDownLatch = new CountDownLatch(2);
        nonMasterTransportService.addDelegate(masterTranspotService, new MockTransportService.DelegateTransport(nonMasterTransportService
                .original()) {
            @Override
            public void sendRequest(DiscoveryNode node, long requestId, String action, TransportRequest request, TransportRequestOptions
                    options) throws IOException, TransportException {
                if (action.equals(MembershipAction.DISCOVERY_JOIN_ACTION_NAME)) {
                    countDownLatch.countDown();
                }
                super.sendRequest(node, requestId, action, request, options);
            }
        });

        countDownLatch.await();

        logger.info("waiting for cluster to reform");
        masterTransportService.clearRule(localTransportService);
        nonMasterTransportService.clearRule(localTransportService);

        ensureStableCluster(2);

        // shutting down the nodes, to avoid the leakage check tripping
        // on the states associated with the commit requests we may have dropped
        internalCluster().stopRandomNonMasterNode();
    }

    // simulate handling of sending shard failure during an isolation
    public void testSendingShardFailure() throws Exception {
        List<String> nodes = startCluster(3, 2);
        String masterNode = internalCluster().getMasterName();
        List<String> nonMasterNodes = nodes.stream().filter(node -> !node.equals(masterNode)).collect(Collectors.toList());
        String nonMasterNode = randomFrom(nonMasterNodes);
        assertAcked(prepareCreate("test")
                .setSettings(Settings.builder()
                        .put(IndexMetaData.SETTING_NUMBER_OF_SHARDS, 3)
                        .put(IndexMetaData.SETTING_NUMBER_OF_REPLICAS, 2)
                ));
        ensureGreen();
        String nonMasterNodeId = internalCluster().clusterService(nonMasterNode).localNode().getId();

        // fail a random shard
        ShardRouting failedShard =
                randomFrom(clusterService().state().getRoutingNodes().node(nonMasterNodeId).shardsWithState(ShardRoutingState.STARTED));
        ShardStateAction service = internalCluster().getInstance(ShardStateAction.class, nonMasterNode);
        CountDownLatch latch = new CountDownLatch(1);
        AtomicBoolean success = new AtomicBoolean();

        String isolatedNode = randomBoolean() ? masterNode : nonMasterNode;
        NetworkPartition networkPartition = addRandomIsolation(isolatedNode);
        networkPartition.startDisrupting();

        service.shardFailed(failedShard, failedShard, "simulated", new CorruptIndexException("simulated", (String) null), new
                ShardStateAction.Listener() {
            @Override
            public void onSuccess() {
                success.set(true);
                latch.countDown();
            }

            @Override
            public void onFailure(Throwable t) {
                success.set(false);
                latch.countDown();
                assert false;
            }
        });

        if (isolatedNode.equals(nonMasterNode)) {
            assertNoMaster(nonMasterNode);
        } else {
            ensureStableCluster(2, nonMasterNode);
        }

        // heal the partition
        networkPartition.removeAndEnsureHealthy(internalCluster());

        // the cluster should stabilize
        ensureStableCluster(3);

        latch.await();

        // the listener should be notified
        assertTrue(success.get());

        // the failed shard should be gone
        List<ShardRouting> shards = clusterService().state().getRoutingTable().allShards("test");
        for (ShardRouting shard : shards) {
            assertThat(shard.allocationId(), not(equalTo(failedShard.allocationId())));
        }
    }

    public void testClusterFormingWithASlowNode() throws Exception {
        configureUnicastCluster(3, null, 2);

        SlowClusterStateProcessing disruption = new SlowClusterStateProcessing(random(), 0, 0, 1000, 2000);

        // don't wait for initial state, wat want to add the disruption while the cluster is forming..
        internalCluster().startNodesAsync(3,
                Settings.builder()
                        .put(DiscoverySettings.INITIAL_STATE_TIMEOUT_SETTING.getKey(), "1ms")
                        .put(DiscoverySettings.PUBLISH_TIMEOUT_SETTING.getKey(), "3s")
                        .build()).get();

        logger.info("applying disruption while cluster is forming ...");

        internalCluster().setDisruptionScheme(disruption);
        disruption.startDisrupting();

        ensureStableCluster(3);
    }

    /**
     * Adds an asymmetric break between a master and one of the nodes and makes
     * sure that the node is removed form the cluster, that the node start pinging and that
     * the cluster reforms when healed.
     */
    public void testNodeNotReachableFromMaster() throws Exception {
        startCluster(3);

        String masterNode = internalCluster().getMasterName();
        String nonMasterNode = null;
        while (nonMasterNode == null) {
            nonMasterNode = randomFrom(internalCluster().getNodeNames());
            if (nonMasterNode.equals(masterNode)) {
                nonMasterNode = null;
            }
        }

        logger.info("blocking request from master [{}] to [{}]", masterNode, nonMasterNode);
        MockTransportService masterTransportService = (MockTransportService) internalCluster().getInstance(TransportService.class,
                masterNode);
        if (randomBoolean()) {
            masterTransportService.addUnresponsiveRule(internalCluster().getInstance(TransportService.class, nonMasterNode));
        } else {
            masterTransportService.addFailToSendNoConnectRule(internalCluster().getInstance(TransportService.class, nonMasterNode));
        }

        logger.info("waiting for [{}] to be removed from cluster", nonMasterNode);
        ensureStableCluster(2, masterNode);

        logger.info("waiting for [{}] to have no master", nonMasterNode);
        assertNoMaster(nonMasterNode);

        logger.info("healing partition and checking cluster reforms");
        masterTransportService.clearAllRules();

        ensureStableCluster(3);
    }

    /**
     * This test creates a scenario where a primary shard (0 replicas) relocates and is in POST_RECOVERY on the target
     * node but already deleted on the source node. Search request should still work.
     */
    public void testSearchWithRelocationAndSlowClusterStateProcessing() throws Exception {
        configureUnicastCluster(3, null, 1);
        InternalTestCluster.Async<String> masterNodeFuture = internalCluster().startMasterOnlyNodeAsync();
        InternalTestCluster.Async<String> node_1Future = internalCluster().startDataOnlyNodeAsync();

        final String node_1 = node_1Future.get();
        final String masterNode = masterNodeFuture.get();
        logger.info("--> creating index [test] with one shard and on replica");
        assertAcked(prepareCreate("test").setSettings(
                Settings.builder().put(indexSettings())
                        .put(IndexMetaData.SETTING_NUMBER_OF_SHARDS, 1)
                        .put(IndexMetaData.SETTING_NUMBER_OF_REPLICAS, 0))
        );
        ensureGreen("test");

        InternalTestCluster.Async<String> node_2Future = internalCluster().startDataOnlyNodeAsync();
        final String node_2 = node_2Future.get();
        List<IndexRequestBuilder> indexRequestBuilderList = new ArrayList<>();
        for (int i = 0; i < 100; i++) {
            indexRequestBuilderList.add(client().prepareIndex().setIndex("test").setType("doc").setSource("{\"int_field\":1}"));
        }
        indexRandom(true, indexRequestBuilderList);
        SingleNodeDisruption disruption = new BlockClusterStateProcessing(node_2, random());

        internalCluster().setDisruptionScheme(disruption);
        MockTransportService transportServiceNode2 = (MockTransportService) internalCluster().getInstance(TransportService.class, node_2);
        CountDownLatch beginRelocationLatch = new CountDownLatch(1);
        CountDownLatch endRelocationLatch = new CountDownLatch(1);
        transportServiceNode2.addTracer(new IndicesStoreIntegrationIT.ReclocationStartEndTracer(logger, beginRelocationLatch,
                endRelocationLatch));
        internalCluster().client().admin().cluster().prepareReroute().add(new MoveAllocationCommand("test", 0, node_1, node_2)).get();
        // wait for relocation to start
        beginRelocationLatch.await();
        disruption.startDisrupting();
        // wait for relocation to finish
        endRelocationLatch.await();
        // now search for the documents and see if we get a reply
        assertThat(client().prepareSearch().setSize(0).get().getHits().totalHits(), equalTo(100L));
    }

    public void testIndexImportedFromDataOnlyNodesIfMasterLostDataFolder() throws Exception {
        // test for https://github.com/elastic/elasticsearch/issues/8823
        configureUnicastCluster(2, null, 1);
        String masterNode = internalCluster().startMasterOnlyNode(Settings.EMPTY);
        internalCluster().startDataOnlyNode(Settings.EMPTY);

        ensureStableCluster(2);
        assertAcked(prepareCreate("index").setSettings(Settings.builder().put("index.number_of_replicas", 0)));
        index("index", "doc", "1", jsonBuilder().startObject().field("text", "some text").endObject());
        ensureGreen();

        internalCluster().restartNode(masterNode, new InternalTestCluster.RestartCallback() {
            @Override
            public boolean clearData(String nodeName) {
                return true;
            }
        });

        ensureGreen("index");
        assertTrue(client().prepareGet("index", "doc", "1").get().isExists());
    }

    /**
     * Tests that indices are properly deleted even if there is a master transition in between.
     * Test for https://github.com/elastic/elasticsearch/issues/11665
     */
    public void testIndicesDeleted() throws Exception {
        final Settings settings = Settings.builder()
                                      .put(DEFAULT_SETTINGS)
                                      .put(DiscoverySettings.PUBLISH_TIMEOUT_SETTING.getKey(), "0s") // don't wait on isolated data node
                                      .put(DiscoverySettings.COMMIT_TIMEOUT_SETTING.getKey(), "30s") // wait till cluster state is committed
                                      .build();
        final String idxName = "test";
        configureUnicastCluster(settings, 3, null, 2);
        InternalTestCluster.Async<List<String>> masterNodes = internalCluster().startMasterOnlyNodesAsync(2);
        InternalTestCluster.Async<String> dataNode = internalCluster().startDataOnlyNodeAsync();
        dataNode.get();
        final List<String> allMasterEligibleNodes = masterNodes.get();
        ensureStableCluster(3);
        assertAcked(prepareCreate("test"));
        ensureYellow();

        final String masterNode1 = internalCluster().getMasterName();
        NetworkPartition networkPartition = new NetworkUnresponsivePartition(masterNode1, dataNode.get(), random());
        internalCluster().setDisruptionScheme(networkPartition);
        networkPartition.startDisrupting();
        // We know this will time out due to the partition, we check manually below to not proceed until
        // the delete has been applied to the master node and the master eligible node.
        internalCluster().client(masterNode1).admin().indices().prepareDelete(idxName).setTimeout("0s").get();
        // Don't restart the master node until we know the index deletion has taken effect on master and the master eligible node.
        assertBusy(() -> {
            for (String masterNode : allMasterEligibleNodes) {
                final ClusterState masterState = internalCluster().clusterService(masterNode).state();
                assertTrue("index not deleted on " + masterNode, masterState.metaData().hasIndex(idxName) == false &&
                                                                 masterState.status() == ClusterState.ClusterStateStatus.APPLIED);
            }
        });
        internalCluster().restartNode(masterNode1, InternalTestCluster.EMPTY_CALLBACK);
        ensureYellow();
        assertFalse(client().admin().indices().prepareExists(idxName).get().isExists());
    }

    protected NetworkPartition addRandomPartition() {
        NetworkPartition partition;
        if (randomBoolean()) {
            partition = new NetworkUnresponsivePartition(random());
        } else {
            partition = new NetworkDisconnectPartition(random());
        }

        setDisruptionScheme(partition);

        return partition;
    }

    protected NetworkPartition addRandomIsolation(String isolatedNode) {
        Set<String> side1 = new HashSet<>();
        Set<String> side2 = new HashSet<>(Arrays.asList(internalCluster().getNodeNames()));
        side1.add(isolatedNode);
        side2.remove(isolatedNode);

        NetworkPartition partition;
        if (randomBoolean()) {
            partition = new NetworkUnresponsivePartition(side1, side2, random());
        } else {
            partition = new NetworkDisconnectPartition(side1, side2, random());
        }

        internalCluster().setDisruptionScheme(partition);

        return partition;
    }

    private ServiceDisruptionScheme addRandomDisruptionScheme() {
        // TODO: add partial partitions
        List<ServiceDisruptionScheme> list = Arrays.asList(
                new NetworkUnresponsivePartition(random()),
                new NetworkDelaysPartition(random()),
                new NetworkDisconnectPartition(random()),
                new SlowClusterStateProcessing(random())
        );
        Collections.shuffle(list, random());
        setDisruptionScheme(list.get(0));
        return list.get(0);
    }

    private ClusterState getNodeClusterState(String node) {
        return client(node).admin().cluster().prepareState().setLocal(true).get().getState();
    }

    private void assertNoMaster(final String node) throws Exception {
        assertNoMaster(node, null, TimeValue.timeValueSeconds(10));
    }

    private void assertNoMaster(final String node, TimeValue maxWaitTime) throws Exception {
        assertNoMaster(node, null, maxWaitTime);
    }

    private void assertNoMaster(final String node, @Nullable final ClusterBlock expectedBlocks, TimeValue maxWaitTime) throws Exception {
        assertBusy(new Runnable() {
            @Override
            public void run() {
                ClusterState state = getNodeClusterState(node);
                assertNull("node [" + node + "] still has [" + state.nodes().getMasterNode() + "] as master", state.nodes().getMasterNode());
                if (expectedBlocks != null) {
                    for (ClusterBlockLevel level : expectedBlocks.levels()) {
                        assertTrue("node [" + node + "] does have level [" + level + "] in it's blocks", state.getBlocks().hasGlobalBlock
                                (level));
                    }
                }
            }
        }, maxWaitTime.getMillis(), TimeUnit.MILLISECONDS);
    }

    private void assertDifferentMaster(final String node, final String oldMasterNode) throws Exception {
        assertBusy(new Runnable() {
            @Override
            public void run() {
                ClusterState state = getNodeClusterState(node);
                String masterNode = null;
                if (state.nodes().getMasterNode() != null) {
                    masterNode = state.nodes().getMasterNode().getName();
                }
                logger.trace("[{}] master is [{}]", node, state.nodes().getMasterNode());
                assertThat("node [" + node + "] still has [" + masterNode + "] as master",
                        oldMasterNode, not(equalTo(masterNode)));
            }
        }, 10, TimeUnit.SECONDS);
    }

    private void assertMaster(String masterNode, List<String> nodes) {
        for (String node : nodes) {
            ClusterState state = getNodeClusterState(node);
            String failMsgSuffix = "cluster_state:\n" + state.prettyPrint();
            assertThat("wrong node count on [" + node + "]. " + failMsgSuffix, state.nodes().getSize(), equalTo(nodes.size()));
            String otherMasterNodeName = state.nodes().getMasterNode() != null ? state.nodes().getMasterNode().getName() : null;
            assertThat("wrong master on node [" + node + "]. " + failMsgSuffix, otherMasterNodeName, equalTo(masterNode));
        }
    }

    private void assertDiscoveryCompleted(List<String> nodes) throws InterruptedException {
        for (final String node : nodes) {
            assertTrue(
                    "node [" + node + "] is still joining master",
                    awaitBusy(
                            () -> !((ZenDiscovery) internalCluster().getInstance(Discovery.class, node)).joiningCluster(),
                            30,
                            TimeUnit.SECONDS
                    )
            );
        }
    }
}<|MERGE_RESOLUTION|>--- conflicted
+++ resolved
@@ -485,12 +485,11 @@
                             }
                             logger.info("[{}] Acquired semaphore and it has {} permits left", name, semaphore.availablePermits());
                             try {
-<<<<<<< HEAD
                                 id = Integer.toString(idGenerator.incrementAndGet());
-                                int shard = MathUtils.mod(Murmur3HashFunction.hash(id), numPrimaries);
+                                int shard = Math.floorMod(Murmur3HashFunction.hash(id), numPrimaries);
                                 logger.trace("[{}] indexing id [{}] through node [{}] targeting shard [{}]", name, id, node, shard);
                                 IndexResponse response =
-                                    client.prepareIndex("test", "type", id).setSource("{}").setTimeout(timeout).get(timeout);
+                                        client.prepareIndex("test", "type", id).setSource("{}").setTimeout(timeout).get(timeout);
                                 assertTrue("doc [" + id + "] should have been created", response.isCreated());
                                 ackedDocs.put(id, node);
                                 logger.trace("[{}] indexed id [{}] through node [{}]", name, id, node);
@@ -500,31 +499,6 @@
                             } finally {
                                 countDownLatchRef.get().countDown();
                                 logger.trace("[{}] decreased counter : {}", name, countDownLatchRef.get().getCount());
-=======
-                                if (!semaphore.tryAcquire(10, TimeUnit.SECONDS)) {
-                                    continue;
-                                }
-                                logger.info("[{}] Acquired semaphore and it has {} permits left", name, semaphore.availablePermits());
-                                try {
-                                    id = Integer.toString(idGenerator.incrementAndGet());
-                                    int shard = Math.floorMod(Murmur3HashFunction.hash(id), numPrimaries);
-                                    logger.trace("[{}] indexing id [{}] through node [{}] targeting shard [{}]", name, id, node, shard);
-                                    IndexResponse response = client.prepareIndex("test", "type", id).setSource("{}").setTimeout("1s").get();
-                                    assertThat(response.getVersion(), equalTo(1L));
-                                    ackedDocs.put(id, node);
-                                    logger.trace("[{}] indexed id [{}] through node [{}]", name, id, node);
-                                } catch (ElasticsearchException e) {
-                                    exceptedExceptions.add(e);
-                                    logger.trace("[{}] failed id [{}] through node [{}]", e, name, id, node);
-                                } finally {
-                                    countDownLatchRef.get().countDown();
-                                    logger.trace("[{}] decreased counter : {}", name, countDownLatchRef.get().getCount());
-                                }
-                            } catch (InterruptedException e) {
-                                // fine - semaphore interrupt
-                            } catch (Throwable t) {
-                                logger.info("unexpected exception in background thread of [{}]", t, node);
->>>>>>> e8553572
                             }
                         } catch (InterruptedException e) {
                             // fine - semaphore interrupt
@@ -674,16 +648,10 @@
                     DiscoveryNode previousMaster = event.previousState().nodes().getMasterNode();
                     DiscoveryNode currentMaster = event.state().nodes().getMasterNode();
                     if (!Objects.equals(previousMaster, currentMaster)) {
-<<<<<<< HEAD
                         logger.info("node {} received new cluster state: {} \n and had previous cluster state: {}", node, event.state(),
                                 event.previousState());
-                        String previousMasterNodeName = previousMaster != null ? previousMaster.name() : null;
-                        String currentMasterNodeName = currentMaster != null ? currentMaster.name() : null;
-=======
-                        logger.info("node {} received new cluster state: {} \n and had previous cluster state: {}", node, event.state(), event.previousState());
                         String previousMasterNodeName = previousMaster != null ? previousMaster.getName() : null;
                         String currentMasterNodeName = currentMaster != null ? currentMaster.getName() : null;
->>>>>>> e8553572
                         masters.get(node).add(new Tuple<>(previousMasterNodeName, currentMasterNodeName));
                     }
                 }
@@ -909,12 +877,8 @@
 
         DiscoveryNodes discoveryNodes = internalCluster().getInstance(ClusterService.class, nonMasterNode).state().nodes();
 
-<<<<<<< HEAD
-        TransportService masterTranspotService = internalCluster().getInstance(TransportService.class, discoveryNodes.masterNode()
-                .getName());
-=======
-        TransportService masterTranspotService = internalCluster().getInstance(TransportService.class, discoveryNodes.getMasterNode().getName());
->>>>>>> e8553572
+        TransportService masterTranspotService =
+                internalCluster().getInstance(TransportService.class, discoveryNodes.getMasterNode().getName());
 
         logger.info("blocking requests from non master [{}] to master [{}]", nonMasterNode, masterNode);
         MockTransportService nonMasterTransportService = (MockTransportService) internalCluster().getInstance(TransportService.class,
@@ -924,15 +888,10 @@
         assertNoMaster(nonMasterNode);
 
         logger.info("blocking cluster state publishing from master [{}] to non master [{}]", masterNode, nonMasterNode);
-<<<<<<< HEAD
         MockTransportService masterTransportService =
             (MockTransportService) internalCluster().getInstance(TransportService.class, masterNode);
         TransportService localTransportService =
-            internalCluster().getInstance(TransportService.class, discoveryNodes.localNode().getName());
-=======
-        MockTransportService masterTransportService = (MockTransportService) internalCluster().getInstance(TransportService.class, masterNode);
-        TransportService localTransportService = internalCluster().getInstance(TransportService.class, discoveryNodes.getLocalNode().getName());
->>>>>>> e8553572
+            internalCluster().getInstance(TransportService.class, discoveryNodes.getLocalNode().getName());
         if (randomBoolean()) {
             masterTransportService.addFailToSendNoConnectRule(localTransportService, PublishClusterStateAction.SEND_ACTION_NAME);
         } else {
