/*
 * Licensed to Elasticsearch under one or more contributor
 * license agreements. See the NOTICE file distributed with
 * this work for additional information regarding copyright
 * ownership. Elasticsearch licenses this file to you under
 * the Apache License, Version 2.0 (the "License"); you may
 * not use this file except in compliance with the License.
 * You may obtain a copy of the License at
 *
 *     http://www.apache.org/licenses/LICENSE-2.0
 *
 * Unless required by applicable law or agreed to in writing,
 * software distributed under the License is distributed on an
 * "AS IS" BASIS, WITHOUT WARRANTIES OR CONDITIONS OF ANY
 * KIND, either express or implied.  See the License for the
 * specific language governing permissions and limitations
 * under the License.
 */

import org.elasticsearch.gradle.info.BuildParams

evaluationDependsOn(xpackModule('core'))

apply plugin: 'elasticsearch.esplugin'
apply plugin: 'elasticsearch.internal-cluster-test'
esplugin {
  name 'x-pack-eql'
  description 'The Elasticsearch plugin that powers EQL for Elasticsearch'
  classname 'org.elasticsearch.xpack.eql.plugin.EqlPlugin'
  extendedPlugins = ['x-pack-ql', 'lang-painless']
}

ext {
  // EQL dependency versions
  antlrVersion = "4.5.3"
}

archivesBaseName = 'x-pack-eql'

// All integration tests live in qa modules
integTest.enabled = false

tasks.named('internalClusterTest').configure {
  if (BuildParams.isSnapshotBuild() == false) {
    systemProperty 'es.eql_feature_flag_registered', 'true'
  }
}

dependencies {
  compileOnly project(path: xpackModule('core'), configuration: 'default')
  compileOnly(project(':modules:lang-painless')) {
    exclude group: "org.ow2.asm"
  }
  compile "org.antlr:antlr4-runtime:${antlrVersion}"
  compileOnly project(path: xpackModule('ql'), configuration: 'default')
<<<<<<< HEAD
  testCompile project(path: xpackModule('async'))
  testCompile project(':test:framework')
  testCompile project(path: xpackModule('core'), configuration: 'testArtifacts')
  testCompile project(path: xpackModule('security'), configuration: 'testArtifacts')
  testCompile project(path: xpackModule('ql'), configuration: 'testArtifacts')
  testCompile project(path: ':modules:reindex', configuration: 'runtime')
  testCompile project(path: ':modules:parent-join', configuration: 'runtime')
  testCompile project(path: ':modules:analysis-common', configuration: 'runtime')
  testCompile project(path: ':modules:transport-netty4', configuration: 'runtime') // for http in RestEqlCancellationIT
  testCompile project(path: ':plugins:transport-nio', configuration: 'runtime') // for http in RestEqlCancellationIT
=======
  testImplementation project(':test:framework')
  testImplementation project(path: xpackModule('core'), configuration: 'testArtifacts')
  testImplementation project(path: xpackModule('security'), configuration: 'testArtifacts')
  testImplementation project(path: xpackModule('ql'), configuration: 'testArtifacts')
  testImplementation project(path: ':modules:reindex', configuration: 'runtime')
  testImplementation project(path: ':modules:parent-join', configuration: 'runtime')
  testImplementation project(path: ':modules:analysis-common', configuration: 'runtime')
>>>>>>> b6a8189c
}


/****************************************************************
 *  Enable QA/rest integration tests for snapshot builds only   *
 *  TODO: Enable for all builds upon this feature release       *
 ****************************************************************/
if (BuildParams.isSnapshotBuild()) {
  // add all sub-projects of the qa sub-project
  gradle.projectsEvaluated {
    project.subprojects
      .find { it.path == project.path + ":qa" }
      .subprojects
      .findAll { it.path.startsWith(project.path + ":qa") }
      .each { check.dependsOn it.check }
  }
}

/**********************************************
 *          EQL Parser regeneration           *
 **********************************************/

configurations {
  regenerate
}

dependencies {
  regenerate "org.antlr:antlr4:${antlrVersion}"
}

String grammarPath = 'src/main/antlr'
String outputPath = 'src/main/java/org/elasticsearch/xpack/eql/parser'

task cleanGenerated(type: Delete) {
  delete fileTree(grammarPath) {
    include '*.tokens'
  }
  delete fileTree(outputPath) {
    include 'EqlBase*.java'
  }
}

task regenParser(type: JavaExec) {
  dependsOn cleanGenerated
  main = 'org.antlr.v4.Tool'
  classpath = configurations.regenerate
  systemProperty 'file.encoding', 'UTF-8'
  systemProperty 'user.language', 'en'
  systemProperty 'user.country', 'US'
  systemProperty 'user.variant', ''
  args '-Werror',
    '-package', 'org.elasticsearch.xpack.eql.parser',
    '-listener',
    '-visitor',
    '-o', outputPath,
    "${file(grammarPath)}/EqlBase.g4"
}

task regen {
  dependsOn regenParser
  doLast {
    // moves token files to grammar directory for use with IDE's
    ant.move(file: "${outputPath}/EqlBase.tokens", toDir: grammarPath)
    ant.move(file: "${outputPath}/EqlBaseLexer.tokens", toDir: grammarPath)
    // make the generated classes package private
    ant.replaceregexp(match: 'public ((interface|class) \\QEqlBase\\E\\w+)',
      replace: '\\1',
      encoding: 'UTF-8') {
      fileset(dir: outputPath, includes: 'EqlBase*.java')
    }
    // nuke timestamps/filenames in generated files
    ant.replaceregexp(match: '\\Q// Generated from \\E.*',
      replace: '\\/\\/ ANTLR GENERATED CODE: DO NOT EDIT',
      encoding: 'UTF-8') {
      fileset(dir: outputPath, includes: 'EqlBase*.java')
    }
    // remove tabs in antlr generated files
    ant.replaceregexp(match: '\t', flags: 'g', replace: '  ', encoding: 'UTF-8') {
      fileset(dir: outputPath, includes: 'EqlBase*.java')
    }
    // fix line endings
    ant.fixcrlf(srcdir: outputPath, eol: 'lf') {
      patternset(includes: 'EqlBase*.java')
    }
  }
}<|MERGE_RESOLUTION|>--- conflicted
+++ resolved
@@ -1,22 +1,3 @@
-/*
- * Licensed to Elasticsearch under one or more contributor
- * license agreements. See the NOTICE file distributed with
- * this work for additional information regarding copyright
- * ownership. Elasticsearch licenses this file to you under
- * the Apache License, Version 2.0 (the "License"); you may
- * not use this file except in compliance with the License.
- * You may obtain a copy of the License at
- *
- *     http://www.apache.org/licenses/LICENSE-2.0
- *
- * Unless required by applicable law or agreed to in writing,
- * software distributed under the License is distributed on an
- * "AS IS" BASIS, WITHOUT WARRANTIES OR CONDITIONS OF ANY
- * KIND, either express or implied.  See the License for the
- * specific language governing permissions and limitations
- * under the License.
- */
-
 import org.elasticsearch.gradle.info.BuildParams
 
 evaluationDependsOn(xpackModule('core'))
@@ -53,18 +34,7 @@
   }
   compile "org.antlr:antlr4-runtime:${antlrVersion}"
   compileOnly project(path: xpackModule('ql'), configuration: 'default')
-<<<<<<< HEAD
-  testCompile project(path: xpackModule('async'))
-  testCompile project(':test:framework')
-  testCompile project(path: xpackModule('core'), configuration: 'testArtifacts')
-  testCompile project(path: xpackModule('security'), configuration: 'testArtifacts')
-  testCompile project(path: xpackModule('ql'), configuration: 'testArtifacts')
-  testCompile project(path: ':modules:reindex', configuration: 'runtime')
-  testCompile project(path: ':modules:parent-join', configuration: 'runtime')
-  testCompile project(path: ':modules:analysis-common', configuration: 'runtime')
-  testCompile project(path: ':modules:transport-netty4', configuration: 'runtime') // for http in RestEqlCancellationIT
-  testCompile project(path: ':plugins:transport-nio', configuration: 'runtime') // for http in RestEqlCancellationIT
-=======
+
   testImplementation project(':test:framework')
   testImplementation project(path: xpackModule('core'), configuration: 'testArtifacts')
   testImplementation project(path: xpackModule('security'), configuration: 'testArtifacts')
@@ -72,7 +42,8 @@
   testImplementation project(path: ':modules:reindex', configuration: 'runtime')
   testImplementation project(path: ':modules:parent-join', configuration: 'runtime')
   testImplementation project(path: ':modules:analysis-common', configuration: 'runtime')
->>>>>>> b6a8189c
+  testImplementation project(path: ':modules:transport-netty4', configuration: 'runtime') // for http in RestEqlCancellationIT
+  testImplementation project(path: ':plugins:transport-nio', configuration: 'runtime') // for http in RestEqlCancellationIT
 }
 
 
